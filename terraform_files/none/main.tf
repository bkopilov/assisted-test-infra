--- conflicted
+++ resolved
@@ -18,19 +18,11 @@
 }
 
 resource "libvirt_network" "net" {
-<<<<<<< HEAD
-  name = var.libvirt_network_name
-  mode   = length(var.machine_cidr_addresses) == 1 && replace(var.machine_cidr_addresses[0], ":", "") != var.machine_cidr_addresses[0] ? "nat" : "route"
-  bridge = var.libvirt_network_if
-  mtu = var.libvirt_network_mtu
-  domain = "${var.cluster_name}.${var.cluster_domain}"
-=======
   name      = var.libvirt_network_name
   mode      = length(var.machine_cidr_addresses) == 1 && replace(var.machine_cidr_addresses[0], ":", "") != var.machine_cidr_addresses[0] ? "nat" : "route"
   bridge    = var.libvirt_network_if
   mtu       = var.libvirt_network_mtu
-  domain    = var.cluster_domain
->>>>>>> 5dce0f1d
+  domain    = "${var.cluster_name}.${var.cluster_domain}"
   addresses = var.machine_cidr_addresses
   autostart = true
 
